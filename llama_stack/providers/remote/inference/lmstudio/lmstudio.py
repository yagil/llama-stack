import lmstudio as lms
<<<<<<< HEAD
from lmstudio import LlmPredictionConfigDict
=======
>>>>>>> 86ff82ac
from llama_stack.apis.common.content_types import InterleavedContentItem
from llama_stack.apis.inference.inference import (
    ChatCompletionResponseStreamChunk,
    CompletionResponse,
    CompletionResponseStreamChunk,
)
from llama_stack.models.llama.datatypes import (
    GreedySamplingStrategy,
    StopReason,
    TopKSamplingStrategy,
    TopPSamplingStrategy,
)
from llama_stack.providers.datatypes import ModelsProtocolPrivate
from llama_stack.apis.inference import Inference
from typing import AsyncGenerator, AsyncIterator, List, Literal, Optional, Union
from llama_stack.apis.inference import (
    ChatCompletionRequest,
    ChatCompletionResponse,
    CompletionRequest,
    EmbeddingsResponse,
    EmbeddingTaskType,
    Inference,
    LogProbConfig,
    Message,
    ResponseFormat,
    SamplingParams,
    TextTruncation,
    ToolChoice,
    ToolConfig,
    ToolDefinition,
    ToolPromptFormat,
)
from llama_stack.apis.common.content_types import (
    ImageContentItem,
    InterleavedContent,
    InterleavedContentItem,
    TextContentItem,
)
from llama_stack.providers.utils.inference.prompt_adapter import (
    chat_completion_request_to_prompt,
    completion_request_to_prompt,
    content_has_media,
    convert_image_content_to_url,
    interleaved_content_as_str,
    request_has_media,
)

from .models import MODEL_ENTRIES
from llama_stack.providers.utils.inference.model_registry import ModelRegistryHelper
import asyncio
from llama_stack.log import get_logger

logger = get_logger(name=__name__, category="inference")


<<<<<<< HEAD
LlmPredictionStopReason = Literal[
    "userStopped",
    "modelUnloaded",
    "failed",
    "eosFound",
    "stopStringFound",
    "toolCalls",
    "maxPredictedTokensReached",
    "contextLengthReached",
]


class LMStudioInferenceAdapter(Inference, ModelsProtocolPrivate):
=======
class LmstudioInferenceAdapter(Inference, ModelsProtocolPrivate):
>>>>>>> 86ff82ac
    def __init__(self, url: str) -> None:
        self.url = url
        self.client = None
        self.register_helper = ModelRegistryHelper(MODEL_ENTRIES)

    def _get_client(self) -> lms.Client:
        if self.client is None:
            self.client = lms.Client(self.url)
        return self.client

    async def initialize(self) -> None:
        self.client = self._get_client()

    async def register_model(self, model):
        model = await self.register_helper.register_model(model)
        models = await asyncio.to_thread(self.client.list_downloaded_models)
        model_ids = [m.model_key for m in models]
        if model.provider_model_id not in model_ids:
            raise ValueError(f"Model {model.provider_model_id} not found in LM Studio")
        return model

    async def unregister_model(self, model_id):
        pass

    async def embeddings(
        self,
        model_id: str,
        contents: List[str] | List[InterleavedContentItem],
        text_truncation: Optional[TextTruncation] = TextTruncation.none,
        output_dimension: Optional[int] = None,
        task_type: Optional[EmbeddingTaskType] = None,
    ) -> EmbeddingsResponse:
        model = self.model_store.get_model(model_id)

        assert all(
            not content_has_media(content) for content in contents
        ), "Media content not supported in embedding model"
        embedding_model = self.model_store.get_model(model_id)
        model = await asyncio.to_thread(
            self.client.embedding.model, embedding_model.provider_model_id
        )

        embeddings = await asyncio.to_thread(
            model.embed, interleaved_content_as_str(contents)
        )

        return EmbeddingsResponse(embeddings=embeddings)

    async def chat_completion(
        self,
        model_id: str,
        messages: List[Message],
        sampling_params: Optional[SamplingParams] = None,
        response_format: Optional[ResponseFormat] = None,
        tools: Optional[List[ToolDefinition]] = None,
        tool_choice: Optional[ToolChoice] = ToolChoice.auto,
        tool_prompt_format: Optional[ToolPromptFormat] = None,
        stream: Optional[bool] = False,
        logprobs: Optional[LogProbConfig] = None,
        tool_config: Optional[ToolConfig] = None,
    ) -> Union[
        ChatCompletionResponse, AsyncIterator[ChatCompletionResponseStreamChunk]
    ]:

        llm: lms.LLM = await asyncio.to_thread(
            self.client.llm.load_new_instance(model_id)
        )
        text_content = [message.content.text for message in messages]
        res = await asyncio.to_thread(llm.respond(text_content))
        return res

    def _get_completion_config_from_params(
        self,
        params: Optional[SamplingParams] = None,
        response_format: Optional[ResponseFormat] = None,
    ) -> LlmPredictionConfigDict:
        options = LlmPredictionConfigDict()
        if params is not None:
            if isinstance(params.strategy, GreedySamplingStrategy):
                options.update({"temperature": 0.0})
            elif isinstance(params.strategy, TopPSamplingStrategy):
                options.update(
                    {
                        "temperature": params.strategy.temperature,
                        "top_p": params.strategy.top_p,
                    }
                )
            elif isinstance(params.strategy, TopKSamplingStrategy):
                options.update({"topKSampling": params.strategy.top_k})
            else:
                raise ValueError(f"Unsupported sampling strategy: {params.strategy}")
            options.update(
                {
                    "maxTokens": params.max_tokens,
                    "repetitionPenalty": params.repetition_penalty,
                }
            )
        if response_format is not None:
            if response_format.type == "json_schema":
                options.update(
                    {"structured": {"type": "json", "schema": response_format.schema}}
                )
            elif response_format.type == "grammar":
                raise NotImplementedError("Grammar response format is not supported")
            else:
                raise ValueError(f"Unsupported response format: {response_format}")
        return options

    def _get_stop_reason(self, stop_reason: LlmPredictionStopReason) -> StopReason:
        if stop_reason == "eosFound":
            return StopReason.end_of_message
        elif stop_reason == "maxPredictedTokensReached":
            return StopReason.out_of_tokens
        else:
            return StopReason.end_of_turn

    async def completion(
        self,
        model_id: str,
        content: InterleavedContent,
        sampling_params: Optional[SamplingParams] = None,
        response_format: Optional[ResponseFormat] = None,
        stream: Optional[bool] = False,
        logprobs: Optional[LogProbConfig] = None, # Skip this for now
    ) -> Union[CompletionResponse, AsyncIterator[CompletionResponseStreamChunk]]:

        if sampling_params is None:
            sampling_params = SamplingParams()
        model = await self.model_store.get_model(model_id)
        config = self._get_completion_config_from_params(
            sampling_params, response_format
        )
        llm = await asyncio.to_thread(self.client.llm.model, model.provider_model_id)
        if stream:
            pass
        else:
            response = await asyncio.to_thread(
                llm.complete, interleaved_content_as_str(content), config
            )
            return CompletionResponse(
                content=response.content,
                stop_reason=self._get_stop_reason(response.stopReason),
            )<|MERGE_RESOLUTION|>--- conflicted
+++ resolved
@@ -1,8 +1,5 @@
 import lmstudio as lms
-<<<<<<< HEAD
 from lmstudio import LlmPredictionConfigDict
-=======
->>>>>>> 86ff82ac
 from llama_stack.apis.common.content_types import InterleavedContentItem
 from llama_stack.apis.inference.inference import (
     ChatCompletionResponseStreamChunk,
@@ -58,7 +55,6 @@
 logger = get_logger(name=__name__, category="inference")
 
 
-<<<<<<< HEAD
 LlmPredictionStopReason = Literal[
     "userStopped",
     "modelUnloaded",
@@ -71,10 +67,7 @@
 ]
 
 
-class LMStudioInferenceAdapter(Inference, ModelsProtocolPrivate):
-=======
 class LmstudioInferenceAdapter(Inference, ModelsProtocolPrivate):
->>>>>>> 86ff82ac
     def __init__(self, url: str) -> None:
         self.url = url
         self.client = None
