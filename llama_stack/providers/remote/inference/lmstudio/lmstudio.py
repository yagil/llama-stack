from llama_stack.apis.common.content_types import (
    InterleavedContentItem,
)
from llama_stack.apis.inference.inference import (
    ChatCompletionResponseStreamChunk,
    CompletionResponse,
    CompletionResponseStreamChunk,
    ResponseFormatType,
)
from llama_stack.providers.datatypes import ModelsProtocolPrivate
from llama_stack.apis.inference import Inference
from typing import AsyncIterator, List, Optional, Union
from llama_stack.apis.inference import (
    ChatCompletionResponse,
    EmbeddingsResponse,
    EmbeddingTaskType,
    Inference,
    LogProbConfig,
    Message,
    ResponseFormat,
    SamplingParams,
    TextTruncation,
    ToolChoice,
    ToolConfig,
    ToolDefinition,
    ToolPromptFormat,
)
from llama_stack.apis.common.content_types import (
    InterleavedContent,
    InterleavedContentItem,
)
from llama_stack.providers.remote.inference.lmstudio.client import LMStudioClient
from llama_stack.providers.utils.inference.prompt_adapter import (
    content_has_media,
)

from .models import MODEL_ENTRIES
from llama_stack.providers.utils.inference.model_registry import ModelRegistryHelper
from llama_stack.log import get_logger

logger = get_logger(name=__name__, category="inference")


class LMStudioInferenceAdapter(Inference, ModelsProtocolPrivate):
    def __init__(self, url: str) -> None:
        self.url = url
        self.client = None
        self.register_helper = ModelRegistryHelper(MODEL_ENTRIES)

    def _get_client(self) -> LMStudioClient:
        if self.client is None:
            self.client = LMStudioClient(self.url)
        return self.client

    async def initialize(self) -> None:
        self.client = self._get_client()

    async def register_model(self, model):
        is_model_present = await self.client.check_if_model_present_in_lmstudio(
            model.provider_model_id
        )
        if not is_model_present:
            raise ValueError(
                f"Model with provider_model_id {model.provider_model_id} not found in LM Studio"
            )
        self.register_helper.register_model(model)
        return model

    async def unregister_model(self, model_id):
        pass

    async def embeddings(
        self,
        model_id: str,
        contents: List[str] | List[InterleavedContentItem],
        text_truncation: Optional[TextTruncation] = TextTruncation.none,
        output_dimension: Optional[int] = None,
        task_type: Optional[EmbeddingTaskType] = None,
    ) -> EmbeddingsResponse:
        model = self.model_store.get_model(model_id)
        assert all(
            not content_has_media(content) for content in contents
        ), "Media content not supported in embedding model"
        model = self.model_store.get_model(model_id)
        embedding_model = await self.client.get_embedding_model(model.provider_model_id)
        embeddings = await self.client.embed(embedding_model, contents)
        return EmbeddingsResponse(embeddings=embeddings)

    async def chat_completion(
        self,
        model_id: str,
        messages: List[Message],
        sampling_params: Optional[SamplingParams] = None,
        response_format: Optional[ResponseFormat] = None,
        tools: Optional[List[ToolDefinition]] = None,
        tool_choice: Optional[ToolChoice] = ToolChoice.auto,
        tool_prompt_format: Optional[ToolPromptFormat] = None,
        stream: Optional[bool] = False,
        logprobs: Optional[LogProbConfig] = None,
        tool_config: Optional[ToolConfig] = None,
    ) -> Union[
        ChatCompletionResponse, AsyncIterator[ChatCompletionResponseStreamChunk]
    ]:
        model = await self.model_store.get_model(model_id)
        llm = await self.client.get_llm(model.provider_model_id)
<<<<<<< HEAD
        return await self.client.llm_respond(
            llm=llm,
            messages=messages,
            sampling_params=sampling_params,
            response_format=response_format,
            stream=stream,
            tool_config=tool_config,
            tools=tools,
=======

        if response_format is not None and response_format.type != ResponseFormatType.json_schema.value:
            raise ValueError(
                f"Response format type {response_format.type} not supported for LM Studio"
            )
        json_schema = response_format.json_schema if response_format else None

        return await self.client.llm_respond(
            llm, messages, sampling_params, json_schema, stream
>>>>>>> 0e45f149
        )

    async def completion(
        self,
        model_id: str,
        content: InterleavedContent,
        sampling_params: Optional[SamplingParams] = None,
        response_format: Optional[ResponseFormat] = None,
        stream: Optional[bool] = False,
        logprobs: Optional[LogProbConfig] = None,  # Skip this for now
    ) -> Union[CompletionResponse, AsyncIterator[CompletionResponseStreamChunk]]:
        if sampling_params is None:
            sampling_params = SamplingParams()
        model = await self.model_store.get_model(model_id)
        llm = await self.client.get_llm(model.provider_model_id)
        # TODO: See if we can support this
        assert not content_has_media(
            content
        ), "Media content not supported in completion in LM Studio"

        if response_format is not None and response_format.type != ResponseFormatType.json_schema.value:
            raise ValueError(
                f"Response format type {response_format.type} not supported for LM Studio"
            )
        json_schema = response_format.json_schema if response_format else None

        return await self.client.llm_completion(
            llm, content, sampling_params, json_schema, stream
        )<|MERGE_RESOLUTION|>--- conflicted
+++ resolved
@@ -103,16 +103,6 @@
     ]:
         model = await self.model_store.get_model(model_id)
         llm = await self.client.get_llm(model.provider_model_id)
-<<<<<<< HEAD
-        return await self.client.llm_respond(
-            llm=llm,
-            messages=messages,
-            sampling_params=sampling_params,
-            response_format=response_format,
-            stream=stream,
-            tool_config=tool_config,
-            tools=tools,
-=======
 
         if response_format is not None and response_format.type != ResponseFormatType.json_schema.value:
             raise ValueError(
@@ -121,8 +111,13 @@
         json_schema = response_format.json_schema if response_format else None
 
         return await self.client.llm_respond(
-            llm, messages, sampling_params, json_schema, stream
->>>>>>> 0e45f149
+            llm=llm,
+            messages=messages,
+            sampling_params=sampling_params,
+            json_schema=json_schema,
+            stream=stream,
+            tool_config=tool_config,
+            tools=tools,
         )
 
     async def completion(
